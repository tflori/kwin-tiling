--- conflicted
+++ resolved
@@ -96,11 +96,6 @@
 
 		this.rectangle = null;
 
-<<<<<<< HEAD
-=======
-		this.syncCustomProperties();
-
->>>>>>> 55f5c8d3
 		this.respectMinMax = KWin.readConfig("respectMinMax", true);
 
 		var gapSize = KWin.readConfig("gapSize", 0);  /* stick to old gaps config by default */
@@ -241,10 +236,6 @@
 		if (client.moveable != true) {
 			return;
 		}
-<<<<<<< HEAD
-=======
-		// Nothing to be done here - this just doesn't make sense
->>>>>>> 55f5c8d3
 		if (client.minSize.width == client.maxSize.width && client.minSize.height == client.maxSize.width) {
 			return;
 		}
